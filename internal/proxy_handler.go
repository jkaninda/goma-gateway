/*
 * Copyright 2024 Jonas Kaninda
 *
 * Licensed under the Apache License, Version 2.0 (the "License");
 * you may not use this file except in compliance with the License.
 * You may obtain a copy of the License at
 *
 *     http://www.apache.org/licenses/LICENSE-2.0
 *
 * Unless required by applicable law or agreed to in writing, software
 * distributed under the License is distributed on an "AS IS" BASIS,
 * WITHOUT WARRANTIES OR CONDITIONS OF ANY KIND, either express or implied.
 * See the License for the specific language governing permissions and
 * limitations under the License.
 *
 */

package internal

import (
	"bytes"
	"github.com/google/uuid"
	goutils "github.com/jkaninda/go-utils"
	"github.com/jkaninda/goma-gateway/internal/middlewares"
	"net/http"
<<<<<<< HEAD
	"net/url"
=======
	"strconv"
>>>>>>> 526484c9
	"strings"
	"time"
)

// responseRecorder is a custom http.ResponseWriter that captures the response status code and body
type responseRecorder struct {
	http.ResponseWriter
	statusCode  int
	body        *bytes.Buffer
	header      http.Header
	intercept   bool
	wroteHeader bool
<<<<<<< HEAD
=======
	bodySize    int64
	maxBodySize int64
	skipBuffer  bool
>>>>>>> 526484c9
}

// newResponseRecorder creates a new responseRecorder
func newResponseRecorder(w http.ResponseWriter, intercept bool) *responseRecorder {
	return &responseRecorder{
		ResponseWriter: w,
		statusCode:     http.StatusOK,
		intercept:      intercept,
		header:         make(http.Header),
<<<<<<< HEAD
		body: func() *bytes.Buffer {
			if intercept {
				return &bytes.Buffer{}
			}
			return nil
		}(),
=======
		body:           bytes.NewBuffer(nil),
		maxBodySize:    10 * 1024 * 1024, // 10MB
>>>>>>> 526484c9
	}
}

func (rec *responseRecorder) Header() http.Header {
	return rec.header
}

// WriteHeader writes the status code to the response
func (rec *responseRecorder) WriteHeader(code int) {
	if rec.wroteHeader {
		return
	}
	rec.statusCode = code
	rec.wroteHeader = true

	rec.header.Del("Server")
	rec.header.Set("Proxied-By", GatewayName)

<<<<<<< HEAD
	dst := rec.ResponseWriter.Header()
	for k := range dst {
		delete(dst, k)
	}
	for k, vv := range rec.header {
		for _, v := range vv {
			dst.Add(k, v)
		}
	}
	rec.ResponseWriter.WriteHeader(code)
=======
	if rec.intercept && shouldBypassBodyIntercept(rec.header) {
		rec.skipBuffer = true
	}

	if !rec.intercept || rec.skipBuffer {
		rec.flushHeaders()
		rec.ResponseWriter.WriteHeader(code)
	}
>>>>>>> 526484c9
}

func (rec *responseRecorder) Write(data []byte) (int, error) {
	if !rec.wroteHeader {
		rec.WriteHeader(rec.statusCode)
	}
<<<<<<< HEAD
	if rec.intercept && rec.body != nil {
		return rec.body.Write(data)
	}
	return rec.ResponseWriter.Write(data)
}

// Wrap intercepts responses based on the status code
func (h *ProxyHandler) Wrap(next http.Handler) http.Handler {
=======

	if !rec.intercept || rec.skipBuffer {
		return rec.ResponseWriter.Write(data)
	}

	if rec.bodySize+int64(len(data)) <= rec.maxBodySize {
		rec.bodySize += int64(len(data))
		return rec.body.Write(data)
	}

	// Body too large, flush what's buffered and continue unbuffered
	rec.skipBuffer = true
	rec.flushBufferedResponse()
	return rec.ResponseWriter.Write(data)
}
func (rec *responseRecorder) flushHeaders() {
	dst := rec.ResponseWriter.Header()
	for k := range dst {
		delete(dst, k)
	}
	for k, vv := range rec.header {
		for _, v := range vv {
			dst.Add(k, v)
		}
	}
}

func (rec *responseRecorder) flushBufferedResponse() {
	rec.flushHeaders()
	rec.ResponseWriter.WriteHeader(rec.statusCode)
	if rec.body.Len() > 0 {
		_, _ = rec.ResponseWriter.Write(rec.body.Bytes())
		rec.body = nil // free buffer
	}
}

// Wrap intercepts responses based on the status code
func (h *ProxyMiddleware) Wrap(next http.Handler) http.Handler {
>>>>>>> 526484c9
	return http.HandlerFunc(func(w http.ResponseWriter, r *http.Request) {
		startTime := time.Now()
		requestID := getRequestID(r)

		if isWebSocketRequest(r) || isSSE(r) {
			next.ServeHTTP(w, r)
			return
		}

		contentType := h.ContentType
		if contentType == "" {
			contentType = r.Header.Get("Content-Type")
		}
		contentLength := r.Header.Get("Content-Length")
		if contentLength == "" {
			contentLength = "0"
		}

		intercept := h.Enabled && len(h.Errors) > 0
		rec := newResponseRecorder(w, intercept)

<<<<<<< HEAD
=======
		// Restore context metadata
>>>>>>> 526484c9
		if val := r.Context().Value(CtxRequestStartTime); val != nil {
			startTime = val.(time.Time)
		}
		if val := r.Context().Value(CtxRequestIDHeader); val != nil {
			requestID = val.(string)
		}
		rec.Header().Set(RequestIDHeader, requestID)

		next.ServeHTTP(rec, r)

		duration := goutils.FormatDuration(time.Since(startTime), 2)

		logFields := []any{
			"request_id", requestID,
			"method", r.Method,
			"url", r.URL.RequestURI(),
			"http_version", r.Proto,
			"host", r.Host,
			"client_ip", getRealIP(r),
			"referer", r.Referer(),
			"status", rec.statusCode,
			"duration", duration,
			"request_content_length", contentLength,
			"route", h.Name,
			"user_agent", r.UserAgent(),
		}
		if backend, ok := r.Context().Value(CtxSelectedBackend).(*url.URL); ok {
			logFields = append(logFields, "backend", backend.String())
		}

<<<<<<< HEAD
		// Intercept only if enabled and needed
		if intercept {
			if ok, message := middlewares.CanIntercept(rec.statusCode, h.Errors); ok {
=======
		if intercept && !rec.skipBuffer {
			if ok, message := middlewares.ShouldIntercept(rec.statusCode, h.Errors); ok {
				logger.Debug(">>> Intercepting response")
				rec.flushHeaders()
>>>>>>> 526484c9
				logProxyResponse(rec.statusCode, "Proxied request resulted in error", logFields...)
				middlewares.RespondWithError(w, r, rec.statusCode, message, h.Origins, contentType)
				return
			}
<<<<<<< HEAD
			// Only write response if the body was intercepted
			writeResponse(w, rec)
			logProxyResponse(rec.statusCode, "Proxied request", logFields...)
			return
		}
		// No interception
		if !rec.wroteHeader {
			rec.WriteHeader(rec.statusCode)
=======
			logger.Debug(">>> Response not intercepted; writing buffered response")
			rec.flushBufferedResponse()
>>>>>>> 526484c9
		}
		logProxyResponse(rec.statusCode, "Proxied request", logFields...)
	})
}

<<<<<<< HEAD
// writeResponse writes the recorded response to the client
func writeResponse(w http.ResponseWriter, rec *responseRecorder) {
	dst := w.Header()
	for k := range dst {
		delete(dst, k)
	}
	for k, vv := range rec.header {
		for _, v := range vv {
			dst.Add(k, v)
		}
	}

	w.WriteHeader(rec.statusCode)
	if rec.body != nil {
		_, _ = io.Copy(w, rec.body)
	}
=======
// shouldBypassBodyIntercept checks if we should bypass body interception based on content type and headers
func shouldBypassBodyIntercept(header http.Header) bool {
	contentDisposition := header.Get("Content-Disposition")
	contentType := header.Get("Content-Type")
	contentLengthStr := header.Get("Content-Length")

	// Skip file downloads
	if strings.Contains(contentDisposition, "attachment") {
		return true
	}

	// Skip binary content types, but allow JSON and XML
	if strings.HasPrefix(contentType, "application/") {
		if strings.Contains(contentType, "json") ||
			strings.Contains(contentType, "xml") ||
			strings.Contains(contentType, "text") {
			return false
		}
		return true
	}

	// Skip video and audio content
	if strings.HasPrefix(contentType, "video/") ||
		strings.HasPrefix(contentType, "audio/") {
		return true
	}

	// Skip large content based on Content-Length header
	if contentLengthStr != "" {
		if size, err := strconv.Atoi(contentLengthStr); err == nil && size > 10*1024*1024 { // 10MB
			return true
		}
	}

	return false
>>>>>>> 526484c9
}
func getRequestID(r *http.Request) string {
	requestID := r.Header.Get("X-Request-ID")
	if requestID != "" {
		return requestID
	}
	return strings.ReplaceAll(uuid.New().String(), "-", "")
}
func logProxyResponse(status int, msg string, fields ...any) {
	switch {
	case status >= 500:
		logger.Error(msg, fields...)
	case status >= 400:
		logger.Warn(msg, fields...)
	default:
		logger.Info(msg, fields...)
	}
}<|MERGE_RESOLUTION|>--- conflicted
+++ resolved
@@ -23,11 +23,7 @@
 	goutils "github.com/jkaninda/go-utils"
 	"github.com/jkaninda/goma-gateway/internal/middlewares"
 	"net/http"
-<<<<<<< HEAD
-	"net/url"
-=======
 	"strconv"
->>>>>>> 526484c9
 	"strings"
 	"time"
 )
@@ -40,12 +36,9 @@
 	header      http.Header
 	intercept   bool
 	wroteHeader bool
-<<<<<<< HEAD
-=======
 	bodySize    int64
 	maxBodySize int64
 	skipBuffer  bool
->>>>>>> 526484c9
 }
 
 // newResponseRecorder creates a new responseRecorder
@@ -55,17 +48,8 @@
 		statusCode:     http.StatusOK,
 		intercept:      intercept,
 		header:         make(http.Header),
-<<<<<<< HEAD
-		body: func() *bytes.Buffer {
-			if intercept {
-				return &bytes.Buffer{}
-			}
-			return nil
-		}(),
-=======
 		body:           bytes.NewBuffer(nil),
 		maxBodySize:    10 * 1024 * 1024, // 10MB
->>>>>>> 526484c9
 	}
 }
 
@@ -84,18 +68,6 @@
 	rec.header.Del("Server")
 	rec.header.Set("Proxied-By", GatewayName)
 
-<<<<<<< HEAD
-	dst := rec.ResponseWriter.Header()
-	for k := range dst {
-		delete(dst, k)
-	}
-	for k, vv := range rec.header {
-		for _, v := range vv {
-			dst.Add(k, v)
-		}
-	}
-	rec.ResponseWriter.WriteHeader(code)
-=======
 	if rec.intercept && shouldBypassBodyIntercept(rec.header) {
 		rec.skipBuffer = true
 	}
@@ -104,23 +76,12 @@
 		rec.flushHeaders()
 		rec.ResponseWriter.WriteHeader(code)
 	}
->>>>>>> 526484c9
 }
 
 func (rec *responseRecorder) Write(data []byte) (int, error) {
 	if !rec.wroteHeader {
 		rec.WriteHeader(rec.statusCode)
 	}
-<<<<<<< HEAD
-	if rec.intercept && rec.body != nil {
-		return rec.body.Write(data)
-	}
-	return rec.ResponseWriter.Write(data)
-}
-
-// Wrap intercepts responses based on the status code
-func (h *ProxyHandler) Wrap(next http.Handler) http.Handler {
-=======
 
 	if !rec.intercept || rec.skipBuffer {
 		return rec.ResponseWriter.Write(data)
@@ -159,7 +120,6 @@
 
 // Wrap intercepts responses based on the status code
 func (h *ProxyMiddleware) Wrap(next http.Handler) http.Handler {
->>>>>>> 526484c9
 	return http.HandlerFunc(func(w http.ResponseWriter, r *http.Request) {
 		startTime := time.Now()
 		requestID := getRequestID(r)
@@ -181,10 +141,7 @@
 		intercept := h.Enabled && len(h.Errors) > 0
 		rec := newResponseRecorder(w, intercept)
 
-<<<<<<< HEAD
-=======
 		// Restore context metadata
->>>>>>> 526484c9
 		if val := r.Context().Value(CtxRequestStartTime); val != nil {
 			startTime = val.(time.Time)
 		}
@@ -211,60 +168,23 @@
 			"route", h.Name,
 			"user_agent", r.UserAgent(),
 		}
-		if backend, ok := r.Context().Value(CtxSelectedBackend).(*url.URL); ok {
-			logFields = append(logFields, "backend", backend.String())
-		}
-
-<<<<<<< HEAD
-		// Intercept only if enabled and needed
-		if intercept {
-			if ok, message := middlewares.CanIntercept(rec.statusCode, h.Errors); ok {
-=======
+
 		if intercept && !rec.skipBuffer {
 			if ok, message := middlewares.ShouldIntercept(rec.statusCode, h.Errors); ok {
 				logger.Debug(">>> Intercepting response")
 				rec.flushHeaders()
->>>>>>> 526484c9
 				logProxyResponse(rec.statusCode, "Proxied request resulted in error", logFields...)
 				middlewares.RespondWithError(w, r, rec.statusCode, message, h.Origins, contentType)
 				return
 			}
-<<<<<<< HEAD
-			// Only write response if the body was intercepted
-			writeResponse(w, rec)
-			logProxyResponse(rec.statusCode, "Proxied request", logFields...)
-			return
-		}
-		// No interception
-		if !rec.wroteHeader {
-			rec.WriteHeader(rec.statusCode)
-=======
 			logger.Debug(">>> Response not intercepted; writing buffered response")
 			rec.flushBufferedResponse()
->>>>>>> 526484c9
-		}
+		}
+
 		logProxyResponse(rec.statusCode, "Proxied request", logFields...)
 	})
 }
 
-<<<<<<< HEAD
-// writeResponse writes the recorded response to the client
-func writeResponse(w http.ResponseWriter, rec *responseRecorder) {
-	dst := w.Header()
-	for k := range dst {
-		delete(dst, k)
-	}
-	for k, vv := range rec.header {
-		for _, v := range vv {
-			dst.Add(k, v)
-		}
-	}
-
-	w.WriteHeader(rec.statusCode)
-	if rec.body != nil {
-		_, _ = io.Copy(w, rec.body)
-	}
-=======
 // shouldBypassBodyIntercept checks if we should bypass body interception based on content type and headers
 func shouldBypassBodyIntercept(header http.Header) bool {
 	contentDisposition := header.Get("Content-Disposition")
@@ -300,7 +220,6 @@
 	}
 
 	return false
->>>>>>> 526484c9
 }
 func getRequestID(r *http.Request) string {
 	requestID := r.Header.Get("X-Request-ID")
