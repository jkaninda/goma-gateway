/*
 * Copyright 2024 Jonas Kaninda
 *
 * Licensed under the Apache License, Version 2.0 (the "License");
 * you may not use this file except in compliance with the License.
 * You may obtain a copy of the License at
 *
 *     http://www.apache.org/licenses/LICENSE-2.0
 *
 * Unless required by applicable law or agreed to in writing, software
 * distributed under the License is distributed on an "AS IS" BASIS,
 * WITHOUT WARRANTIES OR CONDITIONS OF ANY KIND, either express or implied.
 * See the License for the specific language governing permissions and
 * limitations under the License.
 *
 */

package internal

import (
	"fmt"
	"github.com/jedib0t/go-pretty/v6/table"
	goutils "github.com/jkaninda/go-utils"
	"github.com/jkaninda/goma-gateway/internal/certmanager"
	"net"
	"net/http"
	"strconv"
	"strings"
)

// printRoute prints routes
func printRoute(routes []Route) {
	t := table.NewWriter()
	t.AppendHeader(table.Row{"Name", "Enabled", "Priority", "Path", "Rewrite"})
	for _, route := range routes {

		t.AppendRow(table.Row{goutils.TruncateText(route.Name, 20), route.Enabled, route.Priority, goutils.TruncateText(route.Path, 20), route.Rewrite})

	}
	fmt.Println(t.Render())
}

// getRealIP extracts the real IP address of the client from the HTTP request.
func getRealIP(r *http.Request) string {
	// Check the X-Forwarded-For header for the client IP.
	if xff := r.Header.Get("X-Forwarded-For"); xff != "" {
		// Take the first IP in the comma-separated list.
		if ips := strings.Split(xff, ","); len(ips) > 0 {
			return strings.TrimSpace(ips[0])
		}
	}

	// Check the X-Real-IP header as a fallback.
	if ip := r.Header.Get("X-Real-IP"); ip != "" {
		return strings.TrimSpace(ip)
	}

	// Use the remote address if headers are not set.
	if ip, _, err := net.SplitHostPort(r.RemoteAddr); err == nil {
		return ip
	}

	// Return the raw remote address as a last resort.
	return r.RemoteAddr
}

// validateIPAddress checks if the input is a valid IP address (IPv4 or IPv6)
func validateIPAddress(ip string) bool {
	return net.ParseIP(ip) != nil
}

// validateCIDR checks if the input is a valid CIDR notation
func validateCIDR(cidr string) bool {
	_, _, err := net.ParseCIDR(cidr)
	return err == nil
}

// isIPOrCIDR determines whether the input is an IP address or a CIDR
func isIPOrCIDR(input string) (isIP bool, isCIDR bool) {
	// Check if it's a valid IP address
	if net.ParseIP(input) != nil {
		return true, false
	}

	// Check if it's a valid CIDR
	if _, _, err := net.ParseCIDR(input); err == nil {
		return false, true
	}

	// Neither IP nor CIDR
	return false, false
}

// Helper function to determine the scheme (http or https)
func scheme(r *http.Request) string {
	// Check if the request is behind a reverse proxy
	if proto := r.Header.Get("X-Forwarded-Proto"); proto != "" {
		return strings.ToLower(proto)
	}
	// Check if the request is using TLS
	if r.TLS != nil {
		return "https"
	}
	// Default to HTTP
	return "http"
}

// isWebSocketRequest checks if the request is a WebSocket request
func isWebSocketRequest(r *http.Request) bool {
	return r.Header.Get("Upgrade") == "websocket" && r.Method == http.MethodGet

}

func isSSE(r *http.Request) bool {
	return r.Header.Get("Accept") == "text/event-stream" && r.Method == http.MethodGet

}

func hasPositivePriority(r []Route) bool {
	for _, route := range r {
		if route.Priority > 0 {
			return true
		}
	}
	return false
}

// validateEntrypoint checks if the entrypoint address is valid.
// A valid entrypoint address should be in the format ":<port>" or "<IP>:<port>",
// where <IP> is a valid IP address and <port> is a valid port number (1-65535).
func validateEntrypoint(entrypoint string) bool {
	// Split the entrypoint into IP and port parts
	host, portStr, err := net.SplitHostPort(entrypoint)
	if err != nil {
		logger.Error("Error validating entrypoint address", "error", err)
		return false
	}

	// If the host is empty, it means the entrypoint is in the format ":<port>"
	// Otherwise, validate the IP address
	if host != "" {
		ip := net.ParseIP(host)
		if ip == nil {
			logger.Error("Error validating entrypoint address: invalid IP address", "addr", host)
			return false
		}
	}

	// Convert the port string to an integer
	port, err := strconv.Atoi(portStr)
	if err != nil {
		logger.Error("Error validating entrypoint address: invalid port", "error", err)
		return false
	}

	// Check if the port is within the valid range
	if port < 1 || port > 65535 {
		logger.Error("Error validating entrypoint address, invalid port", "port", port)
		return false
	}

	return true
}
func allowedOrigin(origins []string, origin string) bool {
	for _, o := range origins {
		if o == "*" || o == origin {
			return true
		}
	}
	return false

}

func hostNames(routes []Route) []certmanager.Domain {
	hosts := extractHostsFromRoutes(routes)
	if len(hosts) == 0 {
		_ = []certmanager.Domain{}
		return nil
	}
	return hosts
}

// extractHostsFromRoutes collects all hosts from routes that have hosts defined
func extractHostsFromRoutes(routes []Route) []certmanager.Domain {
	var hosts []certmanager.Domain
	for _, route := range routes {
<<<<<<< HEAD
		if len(route.Hosts) > 0 && route.Enabled {
			hosts = append(hosts, certmanager.RouteHost{Name: route.Name, Hosts: route.Hosts})
=======
		if len(route.Hosts) > 0 && !route.Disabled {
			hosts = append(hosts, certmanager.Domain{Name: route.Name, Hosts: route.Hosts})
>>>>>>> c986fac1
		}
	}
	return hosts
}<|MERGE_RESOLUTION|>--- conflicted
+++ resolved
@@ -184,13 +184,8 @@
 func extractHostsFromRoutes(routes []Route) []certmanager.Domain {
 	var hosts []certmanager.Domain
 	for _, route := range routes {
-<<<<<<< HEAD
 		if len(route.Hosts) > 0 && route.Enabled {
-			hosts = append(hosts, certmanager.RouteHost{Name: route.Name, Hosts: route.Hosts})
-=======
-		if len(route.Hosts) > 0 && !route.Disabled {
 			hosts = append(hosts, certmanager.Domain{Name: route.Name, Hosts: route.Hosts})
->>>>>>> c986fac1
 		}
 	}
 	return hosts
