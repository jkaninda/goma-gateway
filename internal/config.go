/*
 * Copyright 2024 Jonas Kaninda
 *
 * Licensed under the Apache License, Version 2.0 (the "License");
 * you may not use this file except in compliance with the License.
 * You may obtain a copy of the License at
 *
 *     http://www.apache.org/licenses/LICENSE-2.0
 *
 * Unless required by applicable law or agreed to in writing, software
 * distributed under the License is distributed on an "AS IS" BASIS,
 * WITHOUT WARRANTIES OR CONDITIONS OF ANY KIND, either express or implied.
 * See the License for the specific language governing permissions and
 * limitations under the License.
 *
 */

package internal

import (
	"context"
	"fmt"
	"github.com/jkaninda/goma-gateway/internal/certmanager"
	"github.com/jkaninda/goma-gateway/internal/log"
	"github.com/jkaninda/goma-gateway/internal/middlewares"
	"github.com/jkaninda/goma-gateway/internal/version"
	"github.com/jkaninda/goma-gateway/util"
	"golang.org/x/oauth2"
	"golang.org/x/oauth2/amazon"
	"golang.org/x/oauth2/facebook"
	"golang.org/x/oauth2/github"
	"golang.org/x/oauth2/gitlab"
	"golang.org/x/oauth2/google"
	"gopkg.in/yaml.v3"
	"os"
)

// Config reads config file and returns Gateway
func (*GatewayServer) Config(configFile string, ctx context.Context) (*GatewayServer, error) {
	if util.FileExists(configFile) {
		buf, err := os.ReadFile(configFile)
		if err != nil {
			return nil, err
		}
		util.SetEnv("GOMA_CONFIG_FILE", configFile)
		c := &GatewayConfig{}
		err = yaml.Unmarshal(buf, c)
		if err != nil {
			return nil, fmt.Errorf("parsing the configuration file %q: %w", configFile, err)
		}
		return &GatewayServer{
			ctx:         ctx,
			configFile:  configFile,
			certManager: c.GetCertManagerConfig(),
			version:     c.Version,
			gateway:     &c.GatewayConfig,
			middlewares: c.Middlewares,
		}, nil
	}
	logger.Error("Configuration file not found", "file", configFile)
	// Check a default file
	if util.FileExists(ConfigFile) {
		buf, err := os.ReadFile(ConfigFile)
		if err != nil {
			return nil, err

		}
		logger.Info("Using configuration", "file", ConfigFile)
		util.SetEnv("GOMA_CONFIG_FILE", ConfigFile)
		c := &GatewayConfig{}
		err = yaml.Unmarshal(buf, c)
		if err != nil {
			return nil, fmt.Errorf("parsing the configuration file %q: %w", ConfigFile, err)
		}
		return &GatewayServer{
			ctx:         ctx,
			certManager: c.GetCertManagerConfig(),
			configFile:  ConfigFile,
			gateway:     &c.GatewayConfig,
			middlewares: c.Middlewares,
		}, nil

	}
	logger.Info("Generating new configuration file...")
	// check if config Directory does exist
	if !util.FolderExists(ConfigDir) {
		err := os.MkdirAll(ConfigDir, os.ModePerm)
		if err != nil {
			return nil, err
		}
	}
	err := initConfig(ConfigFile)
	if err != nil {
		return nil, err
	}
	logger.Info("Generating new configuration file...done", "file", configFile)
	util.SetEnv("GOMA_CONFIG_FILE", ConfigFile)
	buf, err := os.ReadFile(ConfigFile)
	if err != nil {
		return nil, err
	}
	c := &GatewayConfig{}
	err = yaml.Unmarshal(buf, c)
	if err != nil {
		return nil, fmt.Errorf("in file %q: %w", ConfigFile, err)
	}
	logger.Info("Generating new configuration file...done")
	return &GatewayServer{
		ctx:         ctx,
		configFile:  ConfigFile,
<<<<<<< HEAD
		certManager: c.CertificateManager,
		gateway:     &c.GatewayConfig,
=======
		certManager: c.GetCertManagerConfig(),
		gateway:     c.GatewayConfig,
>>>>>>> 9738fb81
		middlewares: c.Middlewares,
	}, nil
}
func (gatewayServer *GatewayConfig) GetCertManagerConfig() *certmanager.Config {
	if gatewayServer.CertManager != nil {
		return gatewayServer.CertManager
	}
	if gatewayServer.CertificateManager != nil {
		logger.Warn("`certificateManager` is deprecated, use `certManager` instead.")
	}
	return gatewayServer.CertificateManager
}

// InitLogger sets environment variables and initialize the logger
func (gatewayServer *GatewayServer) InitLogger() {
	util.SetEnv("GOMA_LOG_LEVEL", gatewayServer.gateway.Log.Level)
	util.SetEnv("GOMA_LOG_FILE", gatewayServer.gateway.Log.FilePath)
	util.SetEnv("GOMA_LOG_FORMAT", gatewayServer.gateway.Log.Format)

	// Update logger with config
	logger = log.InitLogger()
	middlewares.InitLogger(logger)

}

// validateRoutes validates routes
func validateRoutes(gateway Gateway, routes []Route) []Route {
	for _, route := range routes {
		route.validateRoute()
	}

	for i := range routes {
		routes[i].handleDeprecations()
		mergeGatewayErrorInterceptor(&routes[i], gateway.ErrorInterceptor)
	}

	return routes
}

func (r *Route) validateRoute() {
	if len(r.Name) == 0 {
		logger.Fatal("Route name is required")
	}
	if len(r.Destination) == 0 && len(r.Backends) == 0 {
		logger.Fatal("Route backend error, destination or backends should not be empty", "route", r.Name)
	}

}
func mergeGatewayErrorInterceptor(route *Route, gatewayInterceptor middlewares.RouteErrorInterceptor) {
	if gatewayInterceptor.Enabled {
		route.ErrorInterceptor.Errors = append(route.ErrorInterceptor.Errors, gatewayInterceptor.Errors...)
		route.ErrorInterceptor.Enabled = true
		if route.ErrorInterceptor.ContentType == "" {
			route.ErrorInterceptor.ContentType = gatewayInterceptor.ContentType
		}
	}
}

func GetConfigPaths() string {
	return util.GetStringEnv("GOMA_CONFIG_FILE", ConfigFile)
}

// InitConfig initializes configs
func InitConfig(configFile string) error {
	return initConfig(configFile)

}

// *************** DEPRECATIONS ******************************
func (r *Route) handleDeprecations() {
	if r.Disabled {
		logger.Warn("Deprecation: disabled is deprecated, please use enabled")
		r.Enabled = false
	}
	if r.BlockCommonExploits {
		r.EnableExploitProtection = true
		logger.Warn("Deprecation: blockCommonExploits is deprecated, please use enableExploitProtection")
	}
}

func (g *Gateway) handleDeprecations() {
	if len(g.ExtraConfig.Directory) == 0 {
		g.ExtraConfig.Directory = ExtraDir
	}
	if g.BlockCommonExploits {
		g.EnableExploitProtection = true
		logger.Warn("Deprecation: blockCommonExploits is deprecated, please use enableExploitProtection")
	}

}

// *************** END DEPRECATIONS ******************************

// initConfig initializes configs
func initConfig(configFile string) error {
	if configFile == "" {
		configFile = GetConfigPaths()
	}
	conf := &GatewayConfig{
		Version: version.ConfigVersion,
		GatewayConfig: Gateway{
			WriteTimeout: 15,
			ReadTimeout:  15,
			IdleTimeout:  30,
			ExtraConfig: ExtraRouteConfig{
				Directory: ExtraDir,
				Watch:     false,
			},
			Log: Log{
				Level:    "info",
				FilePath: "",
				Format:   "json",
			},
			Routes: []Route{
				{
					Name:        "example",
					Path:        "/",
					Methods:     []string{"GET", "PATCH", "OPTIONS"},
					Destination: "https://example.com",
					HealthCheck: RouteHealthCheck{
						Path:            "/",
						Interval:        "30s",
						Timeout:         "10s",
						HealthyStatuses: []int{200, 404},
					},
					DisableHostForwarding: true,
					Middlewares:           []string{"block-access"},
				},
				{
					Name:                  "api",
					Path:                  "/",
					Hosts:                 []string{"app.example.com"},
					Rewrite:               "/",
					DisableHostForwarding: false,
					Backends: Backends{
						Backend{Endpoint: "https://api-1.example.com", Weight: 5},
						Backend{Endpoint: "https://api-2.example.com", Weight: 2},
						Backend{Endpoint: "https://api-3.example.com", Weight: 1},
					},
					HealthCheck: RouteHealthCheck{
						Path:            "/",
						Interval:        "30s",
						Timeout:         "10s",
						HealthyStatuses: []int{200, 404},
					},
					ErrorInterceptor: middlewares.RouteErrorInterceptor{
						Enabled:     true,
						ContentType: applicationJson,
						Errors: []middlewares.RouteError{
							{
								Status: 403,
								Body:   "403 Forbidden",
							},
							{
								Status: 404,
								Body:   "{\"error\": \"404 Not Found\"}",
							},
							{
								Status: 500,
							},
						},
					},
					Cors: Cors{
						Origins:          []string{"http://localhost:3000", "https://dev.example.com"},
						Headers:          map[string]string{},
						MaxAge:           1728000,
						AllowCredentials: true,
						AllowedHeaders:   []string{"Origin", "Authorization"},
					},
					Middlewares: []string{"basic-auth", "block-access", "block-admin-access"},
				},
			},
		},
		Middlewares: []Middleware{
			{
				Name: "basic-auth",
				Type: BasicAuth,
				Paths: []string{
					"/*",
				},
				Rule: BasicRuleMiddleware{
					Realm: "Restricted",
					Users: []string{
						"admin:$2y$05$TIx7l8sJWvMFXw4n0GbkQuOhemPQOormacQC4W1p28TOVzJtx.XpO",
						"admin:admin",
					},
				},
			},
			{
				Name: "block-access",
				Type: AccessMiddleware,
				Paths: []string{
					"/swagger-ui/*",
					"/api-docs/*",
					"/actuator/*",
				},
			}, {
				Name: "block-admin-access",
				Type: AccessMiddleware,
				Paths: []string{
					"/admin/*",
				},
				Rule: AccessRuleMiddleware{
					StatusCode: 404,
				},
			},
			{
				Name: "access-policy",
				Type: accessPolicy,
				Rule: AccessPolicyRuleMiddleware{
					Action: "DENY",
					SourceRanges: []string{
						"10.1.10.0/16",
						"192.168.1.25-192.168.1.100",
						"192.168.1.115",
					},
				},
			},
		},
		CertManager: &certmanager.Config{Provider: certmanager.CertAcmeProvider, Acme: certmanager.Acme{Email: ""}},
	}
	yamlData, err := yaml.Marshal(&conf)
	if err != nil {
		return fmt.Errorf("serializing configuration %v", err.Error())
	}
	err = os.WriteFile(configFile, yamlData, 0644)
	if err != nil {
		return fmt.Errorf("unable to write config file %s", err)
	}
	return nil
}
func (g *Gateway) Setup(conf string) *Gateway {
	if util.FileExists(conf) {
		buf, err := os.ReadFile(conf)
		if err != nil {
			return &Gateway{}
		}
		util.SetEnv("GOMA_CONFIG_FILE", conf)
		c := &GatewayConfig{}
		err = yaml.Unmarshal(buf, c)
		if err != nil {
			logger.Fatal("Error loading configuration %v", err.Error())
		}
		return &c.GatewayConfig
	}
	return &Gateway{}

}

// rateLimitMiddleware returns RateLimitRuleMiddleware, error
func (rateLimit RateLimitRuleMiddleware) validate() error {
	if rateLimit.RequestsPerUnit == 0 {
		return fmt.Errorf("requests per unit not defined")

	}
	return nil
}

// validate validates JWTRuleMiddleware
func (jwt JWTRuleMiddleware) validate() error {
	if jwt.Secret == "" && jwt.PublicKey == "" && jwt.JwksUrl == "" && jwt.JwksFile == "" {
		return fmt.Errorf("empty Secret, JwksUrl, JwksFile or  PublicKey in jwt auth middlewares")

	}
	return nil
}

// validate validates JWTRuleMiddleware
func (f ForwardAuthRuleMiddleware) validate() error {
	if f.AuthURL == "" {
		return fmt.Errorf("error parsing yaml: empty url in forwardAuth middlewares")

	}
	return nil
}

// validate validates RedirectSchemeRuleMiddleware
func (r RedirectSchemeRuleMiddleware) validate() error {
	if r.Scheme == "" {
		return fmt.Errorf("error parsing yaml: empty Scheme in redirectScheme middlewares")

	}
	return nil
}

// validate validates BasicRuleMiddleware
func (basicAuth BasicRuleMiddleware) validate() error {
	if len(basicAuth.Users) == 0 {
		return fmt.Errorf("empty users in basic auth middlewares")
	}
	return nil
}
func (a AccessPolicyRuleMiddleware) validate() error {
	if len(a.SourceRanges) == 0 {
		return fmt.Errorf("empty sourceRanges")

	}
	for _, ip := range a.SourceRanges {
		isIP, isCIDR := isIPOrCIDR(ip)
		if isIP {
			if !validateIPAddress(ip) {
				return fmt.Errorf("invalid ip address")
			}
		}
		if isCIDR {
			if !validateCIDR(ip) {
				return fmt.Errorf("invalid cidr address")
			}
		}

	}
	return nil
}

// oAuthMiddleware returns OauthRulerMiddleware, error
func (oauthRuler *OauthRulerMiddleware) validate() error {
	if oauthRuler.ClientID == "" || oauthRuler.ClientSecret == "" || oauthRuler.RedirectURL == "" {
		return fmt.Errorf("error parsing yaml: empty clientId/secretId in %s middlewares", oauthRuler)

	}
	return nil
}
func oauthRulerMiddleware(oauth middlewares.Oauth) *OauthRulerMiddleware {
	return &OauthRulerMiddleware{
		ClientID:     oauth.ClientID,
		ClientSecret: oauth.ClientSecret,
		RedirectURL:  oauth.RedirectURL,
		State:        oauth.State,
		Scopes:       oauth.Scopes,
		Provider:     oauth.Provider,
		Endpoint: OauthEndpoint{
			AuthURL:     oauth.Endpoint.AuthURL,
			TokenURL:    oauth.Endpoint.TokenURL,
			UserInfoURL: oauth.Endpoint.UserInfoURL,
			JwksURL:     oauth.Endpoint.JwksURL,
		},
	}
}
func oauth2Config(oauth *OauthRulerMiddleware) *oauth2.Config {
	conf := &oauth2.Config{
		ClientID:     oauth.ClientID,
		ClientSecret: oauth.ClientSecret,
		RedirectURL:  oauth.RedirectURL,
		Scopes:       oauth.Scopes,
		Endpoint: oauth2.Endpoint{
			AuthURL:  oauth.Endpoint.AuthURL,
			TokenURL: oauth.Endpoint.TokenURL,
		},
	}
	switch oauth.Provider {
	case "google":
		conf.Endpoint = google.Endpoint
		if oauth.Endpoint.UserInfoURL == "" {
			oauth.Endpoint.UserInfoURL = "https://www.googleapis.com/oauth2/v2/userinfo"
		}
	case "amazon":
		conf.Endpoint = amazon.Endpoint
	case "facebook":
		conf.Endpoint = facebook.Endpoint
		if oauth.Endpoint.UserInfoURL == "" {
			oauth.Endpoint.UserInfoURL = "https://graph.facebook.com/me"
		}
	case "github":
		conf.Endpoint = github.Endpoint
		if oauth.Endpoint.UserInfoURL == "" {
			oauth.Endpoint.UserInfoURL = "https://api.github.com/user/repo"
		}
	case "gitlab":
		conf.Endpoint = gitlab.Endpoint
	default:
		if oauth.Provider != "custom" {
			logger.Error(fmt.Sprintf("Unknown provider: %s", oauth.Provider))
		}

	}
	return conf
}<|MERGE_RESOLUTION|>--- conflicted
+++ resolved
@@ -108,13 +108,8 @@
 	return &GatewayServer{
 		ctx:         ctx,
 		configFile:  ConfigFile,
-<<<<<<< HEAD
-		certManager: c.CertificateManager,
 		gateway:     &c.GatewayConfig,
-=======
 		certManager: c.GetCertManagerConfig(),
-		gateway:     c.GatewayConfig,
->>>>>>> 9738fb81
 		middlewares: c.Middlewares,
 	}, nil
 }
